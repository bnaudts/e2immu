--- conflicted
+++ resolved
@@ -482,11 +482,7 @@
                     }
                     if ("3.0.2.0.7".equals(d.statementId())) {
                         // priority 1... can only fail because of "key"
-<<<<<<< HEAD
-                        assertCurrentValue(d, 39, "instance type List<T>");
-=======
                         assertCurrentValue(d, 46, "instance type List<T>");
->>>>>>> eeffc2bc
                     }
                     if ("3.0.2.1.1".equals(d.statementId())) {
                         assertCurrentValue(d, 35, "instance type List<T>");
@@ -499,31 +495,18 @@
                     }
                     if ("3.0.2.0.1".equals(d.statementId())) {
                         // call to removeAsManyAsPossible  priority 0
-<<<<<<< HEAD
-                        // the modification travels from the linked keySet to the object
-                        assertCurrentValue(d, 39, "instance type HashMap<T,Node<T>>");
-=======
                         // IMPROVE this is an interesting problem -- we should have an instance here !!!!!
                         // the modification should travel from the linked keySet to the object
                         assertCurrentValue(d, 46, "new HashMap<>(toDo)/*this.size()==toDo$3.size()*/");
->>>>>>> eeffc2bc
                     }
                 }
                 if ("sortedCycle".equals(d.variableName())) {
                     assertTrue(d.statementId().compareTo("3.0.2.0.3") >= 0);
-<<<<<<< HEAD
-                    assertCurrentValue(d, 39, "cycle.entrySet().stream().sorted(/*inline compare*/`e1.getValue().dependsOn`.size()==`e2.getValue().dependsOn`.size()?null==backupComparator?0:backupComparator.compare(e1.getKey(),e2.getKey()):`e1.getValue().dependsOn`.size()-`e2.getValue().dependsOn`.size()).map(Entry::getKey).toList()");
-                }
-                if ("key".equals(d.variableName())) {
-                    assertTrue(d.statementId().compareTo("3.0.2.0.4") >= 0);
-                    assertCurrentValue(d, 39, "cycle.entrySet().stream().sorted(/*inline compare*/`e1.getValue().dependsOn`.size()==`e2.getValue().dependsOn`.size()?null==backupComparator?0:backupComparator.compare(e1.getKey(),e2.getKey()):`e1.getValue().dependsOn`.size()-`e2.getValue().dependsOn`.size()).map(Entry::getKey).toList().get(0)");
-=======
                     assertCurrentValue(d, 46, "cycle.entrySet().stream()/*@NotNull this.size()==toDo$3.size()*/.sorted(/*inline compare*/`e1.getValue().dependsOn`.size()==`e2.getValue().dependsOn`.size()?null==backupComparator?0:backupComparator.compare(e1.getKey(),e2.getKey()):`e1.getValue().dependsOn`.size()-`e2.getValue().dependsOn`.size()).map(Entry::getKey).toList()");
                 }
                 if ("key".equals(d.variableName())) {
                     assertTrue(d.statementId().compareTo("3.0.2.0.4") >= 0);
                     assertCurrentValue(d, 46, "cycle.entrySet().stream()/*@NotNull this.size()==toDo$3.size()*/.sorted(/*inline compare*/`e1.getValue().dependsOn`.size()==`e2.getValue().dependsOn`.size()?null==backupComparator?0:backupComparator.compare(e1.getKey(),e2.getKey()):`e1.getValue().dependsOn`.size()-`e2.getValue().dependsOn`.size()).map(Entry::getKey).toList().get(0)");
->>>>>>> eeffc2bc
                 }
             }
             if ("dependencies".equals(d.variableName())) {
@@ -551,15 +534,6 @@
                     }
                     if ("1.0.2.0.0.0.0.0.0".equals(d.statementId())) {
                         assertDv(d, 22, DV.TRUE_DV, Property.CONTEXT_MODIFIED);
-<<<<<<< HEAD
-                        assertCurrentValue(d, 40, "instance type DGSimplified_4<T>");
-                    }
-                    if ("1.0.2".equals(d.statementId())) {
-                        assertCurrentValue(d, 40, "instance type DGSimplified_4<T>");
-                    }
-                    if ("1".equals(d.statementId()) || "2".equals(d.statementId())) {
-                        assertCurrentValue(d, 40,
-=======
                         assertCurrentValue(d, 35, "instance type DGSimplified_4<T>");
                     }
                     if ("1.0.2".equals(d.statementId())) {
@@ -567,7 +541,6 @@
                     }
                     if ("1".equals(d.statementId()) || "2".equals(d.statementId())) {
                         assertCurrentValue(d, 35,
->>>>>>> eeffc2bc
                                 "set.isEmpty()?new DGSimplified_4<>():instance type DGSimplified_4<T>");
                         assertDv(d, 22, DV.TRUE_DV, Property.CONTEXT_MODIFIED);
                     }
@@ -575,21 +548,13 @@
                 if (d.variable() instanceof ParameterInfo pi && "set".equals(pi.name)) {
                     if ("1.0.2.0.0.0.0".equals(d.statementId()) || "1.0.2.0.0".equals(d.statementId())
                             || "1".equals(d.statementId()) || "2".equals(d.statementId())) {
-<<<<<<< HEAD
-                        assertDv(d, 40, DV.FALSE_DV, Property.CONTEXT_MODIFIED);
-=======
                         assertDv(d, 35, DV.FALSE_DV, Property.CONTEXT_MODIFIED);
->>>>>>> eeffc2bc
                     }
                 }
                 if (d.variable() instanceof ReturnVariable) {
                     if ("2".equals(d.statementId())) {
                         // priority 3: problem: independent, one of the methods
-<<<<<<< HEAD
-                        assertCurrentValue(d, 50,
-=======
                         assertCurrentValue(d, 46,
->>>>>>> eeffc2bc
                                 "set.isEmpty()?new DGSimplified_4<>():instance type DGSimplified_4<T>");
                     }
                 }
@@ -608,19 +573,11 @@
                         assertDv(d, 36, DV.TRUE_DV, Property.CONTEXT_MODIFIED);
 
                         // priority 5
-<<<<<<< HEAD
-                        assertDv(d, 50, MultiLevel.EFFECTIVELY_CONTENT_NOT_NULL_DV, Property.CONTEXT_NOT_NULL);
-                    }
-                    if ("1".equals(d.statementId())) {
-                        assertDv(d, 38, DV.TRUE_DV, Property.CONTEXT_MODIFIED);
-                        assertDv(d, 50, MultiLevel.EFFECTIVELY_CONTENT_NOT_NULL_DV, Property.CONTEXT_NOT_NULL);
-=======
                         assertDv(d, 46, MultiLevel.EFFECTIVELY_CONTENT_NOT_NULL_DV, Property.CONTEXT_NOT_NULL);
                     }
                     if ("1".equals(d.statementId())) {
                         assertDv(d, 36, DV.TRUE_DV, Property.CONTEXT_MODIFIED);
                         assertDv(d, 46, MultiLevel.EFFECTIVELY_CONTENT_NOT_NULL_DV, Property.CONTEXT_NOT_NULL);
->>>>>>> eeffc2bc
                     }
                 }
             }
@@ -653,15 +610,6 @@
                 assertDv(d, 35, DV.TRUE_DV, Property.MODIFIED_METHOD);
             }
             if ("reverse".equals(d.methodInfo().name)) {
-<<<<<<< HEAD
-                assertDv(d.p(0), 41, DV.FALSE_DV, Property.MODIFIED_VARIABLE);
-                assertDv(d.p(0), 41, MultiLevel.EFFECTIVELY_CONTENT_NOT_NULL_DV, Property.NOT_NULL_PARAMETER);
-                assertDv(d, 50, MultiLevel.EFFECTIVELY_E1IMMUTABLE_DV, Property.IMMUTABLE);
-                assertDv(d, 17, MultiLevel.INDEPENDENT_DV, Property.INDEPENDENT);
-                // priority 4
-                assertEquals(d.iteration() >= 50, d.methodAnalysis().getSingleReturnValue().isDone());
-                if (d.iteration() >= 50) {
-=======
                 assertDv(d.p(0), 36, DV.FALSE_DV, Property.MODIFIED_VARIABLE);
                 assertDv(d.p(0), 39, MultiLevel.EFFECTIVELY_CONTENT_NOT_NULL_DV, Property.NOT_NULL_PARAMETER);
                 assertDv(d, 46, MultiLevel.EFFECTIVELY_E1IMMUTABLE_DV, Property.IMMUTABLE);
@@ -669,7 +617,6 @@
                 // priority 4
                 assertEquals(d.iteration() >= 46, d.methodAnalysis().getSingleReturnValue().isDone());
                 if (d.iteration() >= 46) {
->>>>>>> eeffc2bc
                     assertEquals("/*inline reverse*/set.isEmpty()?new DGSimplified_4<>():instance type DGSimplified_4<T>", d.methodAnalysis().getSingleReturnValue().toString());
                 }
             }
@@ -685,38 +632,22 @@
             }
             if ("sorted".equals(d.methodInfo().name)) {
                 // priority 2
-<<<<<<< HEAD
-                assertDv(d, 47, MultiLevel.INDEPENDENT_1_DV, Property.INDEPENDENT);
-=======
                 assertDv(d, 46, MultiLevel.INDEPENDENT_1_DV, Property.INDEPENDENT);
->>>>>>> eeffc2bc
             }
             if ("comparator".equals(d.methodInfo().name)) {
                 assertDv(d, MultiLevel.INDEPENDENT_DV, Property.INDEPENDENT);
             }
             if ("removeAsManyAsPossible".equals(d.methodInfo().name)) {
-<<<<<<< HEAD
-                assertDv(d, 50, DV.FALSE_DV, Property.MODIFIED_METHOD);
-                assertDv(d.p(0), 39, DV.TRUE_DV, Property.MODIFIED_VARIABLE);
-=======
                 assertDv(d, 46, DV.FALSE_DV, Property.MODIFIED_METHOD);
                 assertDv(d.p(0), 37, DV.TRUE_DV, Property.MODIFIED_VARIABLE);
->>>>>>> eeffc2bc
             }
         };
         TypeAnalyserVisitor typeAnalyserVisitor = d -> {
             if ("DGSimplified_4".equals(d.typeInfo().simpleName)) {
-<<<<<<< HEAD
-                assertDv(d, 49, MultiLevel.EFFECTIVELY_E1IMMUTABLE_DV, Property.IMMUTABLE);
-                // priority 3
-                // IMPROVE we should find a better breaking point, but the value is correct
-                assertDv(d, 49, MultiLevel.INDEPENDENT_1_INCONCLUSIVE, Property.INDEPENDENT);
-=======
                 assertDv(d, 45, MultiLevel.EFFECTIVELY_E1IMMUTABLE_DV, Property.IMMUTABLE);
                 // priority 3
                 // IMPROVE we should find a better breaking point, because this is WRONG! should have INDEP_1
                 assertDv(d, 45, MultiLevel.INDEPENDENT_INCONCLUSIVE, Property.INDEPENDENT);
->>>>>>> eeffc2bc
             }
         };
         testClass("DGSimplified_4", 0, 3, new DebugConfiguration.Builder()
